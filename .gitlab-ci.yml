--- conflicted
+++ resolved
@@ -138,15 +138,11 @@
     - build-servo
   image: $TOOLCHAIN_IMAGE:latest
   script:
-<<<<<<< HEAD
     - git clone https://github.com/kscalelabs/kos.git --depth 1
-=======
-    - git clone https://github.com/kscalelabs/kos.git --depth 1 --branch zbot-dev
->>>>>>> ae1d6ad8
     - cd kos
     - rm -rf platforms/zeroth-01; ln -s $PWD/../runtime/kos_platform platforms/zeroth-01
     - source /root/.cargo/env
-    - cargo +nightly build --target riscv64gc-unknown-linux-musl -Zbuild-std --release
+    - cargo +nightly build --target riscv64gc-unknown-linux-musl -F kos-zeroth-01 -Zbuild-std --release
 
   artifacts:
     paths:
