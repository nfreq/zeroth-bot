use crate::firmware::feetech::{
    feetech_read, feetech_write, FeetechActuator, FeetechActuatorInfo, FeetechOperationMode,
    ServoInfo,
};
use eyre::{eyre, Result};
use tracing::debug;

#[allow(dead_code)]
enum Sts3215Register {
    ID = 0x05,
    MinAngle = 0x09,
    MaxAngle = 0x0B,
    Offset = 0x1F,
    PProportionalCoeff = 0x15,
    DDifferentialCoeff = 0x16,
    IIntegralCoeff = 0x17,
    OperationMode = 0x21,
    TorqueSwitch = 0x28,
    TargetLocation = 0x2A,
    RunningTime = 0x2C,
    RunningSpeed = 0x2E,
    TorqueLimit = 0x30,
    LockMark = 0x37,
    CurrentLocation = 0x38,
    CurrentSpeed = 0x3A,
    CurrentLoad = 0x3C,
    CurrentVoltage = 0x3E,
    CurrentTemperature = 0x3F,
    AsyncWriteFlag = 0x40,
    ServoStatus = 0x41,
    MobileSign = 0x42,
    CurrentCurrent = 0x45,
}

#[derive(Debug, Clone, Copy)]
pub struct Sts3215 {
    pub id: u8,
    pub info: FeetechActuatorInfo,
}

impl Sts3215 {
    pub fn new(id: u8) -> Self {
        Self {
            id,
            info: FeetechActuatorInfo::default(),
        }
    }

    fn unlock_eeprom(&mut self) -> Result<()> {
        feetech_write(self.id, Sts3215Register::LockMark as u8, &[0x00])
            .map_err(|e| eyre!("Failed to unlock EEPROM: {}", e))?;
        Ok(())
    }

<<<<<<< HEAD
    fn lock_eeprom(&mut self) -> Result<()> {
        feetech_write(self.id, Sts3215Register::LockMark as u8, &[0x01])
            .map_err(|e| eyre!("Failed to lock EEPROM: {}", e))?;
=======
    pub fn lock_eeprom(&mut self) -> Result<()> {
        feetech_write(self.id, Sts3215Register::LockMark as u8, &[0x01])
            .map_err(|e| eyre!("Failed to lock EEPROM: {}", e))?;
        Ok(())
    }

    pub fn check_id(&mut self) -> Result<()> {
        let id = feetech_read(self.id, Sts3215Register::ID as u8, 1)?[0];
        if id != self.id {
            return Err(eyre!("Servo ID mismatch: expected {}, got {}", self.id, id));
        }
>>>>>>> 4f835253
        Ok(())
    }
}

impl FeetechActuator for Sts3215 {
    fn id(&self) -> u8 {
        self.id
    }

    fn info(&self) -> FeetechActuatorInfo {
        self.info
    }

    fn set_position(&mut self, position_deg: f32) -> Result<()> {
<<<<<<< HEAD
        let raw = self.degrees_to_raw(position_deg);
        feetech_write(self.id, Sts3215Register::TargetLocation as u8, &[raw as u8])
            .map_err(|e| eyre!("Failed to set position: {}", e))?;
=======
        let raw = self.degrees_to_raw(position_deg, 180.0);
        feetech_write(self.id, Sts3215Register::TargetLocation as u8, &[raw as u8])
            .map_err(|e| eyre!("Failed to set position: {}", e))?;
        Ok(())
    }

    fn set_speed(&mut self, speed_deg_per_s: f32) -> Result<()> {
        let abs_speed = speed_deg_per_s.abs();
        let sign: u16 = if speed_deg_per_s < 0.0 {
            0x8000
        } else {
            0x0000
        };
        let speed_raw = self.degrees_to_raw(abs_speed, 0.0) | sign;
        debug!("Setting speed: {} -> {}", speed_deg_per_s, speed_raw);
        feetech_write(
            self.id,
            Sts3215Register::RunningSpeed as u8,
            &[(speed_raw & 0xFF) as u8, ((speed_raw >> 8) & 0xFF) as u8],
        )
        .map_err(|e| eyre!("Failed to set speed: {}", e))?;
>>>>>>> 4f835253
        Ok(())
    }

    fn set_operation_mode(&mut self, mode: FeetechOperationMode) -> Result<()> {
        match mode {
            FeetechOperationMode::PositionControl => {
                feetech_write(self.id, Sts3215Register::OperationMode as u8, &[0x00])
                    .map_err(|e| eyre!("Failed to set operation mode: {}", e))?
            }
            FeetechOperationMode::SpeedControl => {
                feetech_write(self.id, Sts3215Register::OperationMode as u8, &[0x01])
                    .map_err(|e| eyre!("Failed to set operation mode: {}", e))?
            }
            FeetechOperationMode::TorqueControl => {
                return Err(eyre!("Torque control is not supported for Sts3215"))
            }
        }
        Ok(())
    }

    fn enable_torque(&mut self) -> Result<()> {
        self.info.torque_enabled = true;
        feetech_write(self.id, Sts3215Register::TorqueSwitch as u8, &[0x01])
            .map_err(|e| eyre!("Failed to enable torque: {}", e))?;
        Ok(())
    }

    fn disable_torque(&mut self) -> Result<()> {
        self.info.torque_enabled = false;
        feetech_write(self.id, Sts3215Register::TorqueSwitch as u8, &[0x00])
            .map_err(|e| eyre!("Failed to disable torque: {}", e))?;
        Ok(())
    }

    fn change_id(&mut self, id: u8) -> Result<()> {
        // TODO: verification and prechecks
        self.unlock_eeprom()?;
        feetech_write(self.id, Sts3215Register::ID as u8, &[id])
            .map_err(|e| eyre!("Failed to change ID: {}", e))?;
        self.lock_eeprom()?;
        self.id = id;
        Ok(())
    }

    fn update_info(&mut self, info: &ServoInfo) {
        self.info.id = self.id;
        self.info.position_deg = self.raw_to_degrees(info.current_location as u16, 180.0);
        self.info.speed_deg_per_s = {
            let speed_raw = info.current_speed as u16;
            let speed_magnitude = speed_raw & 0x7FFF;
            let speed_sign = if speed_raw & 0x8000 != 0 { -1.0 } else { 1.0 };
            speed_sign * self.raw_to_degrees(speed_magnitude, 0.0)
        };
        self.info.load_percent = info.current_load as f32 / 100.0;
        self.info.voltage_v = info.current_voltage as f32 / 10.0;
        self.info.current_ma = info.current_current as f32 / 100.0 * 6.5;
        self.info.temperature_c = info.current_temperature as f32;
    }

    fn degrees_to_raw(&self, degrees: f32, offset: f32) -> u16 {
        ((degrees + offset) / 360.0 * 4096.0) as u16
    }

    fn raw_to_degrees(&self, raw: u16, offset: f32) -> f32 {
        raw as f32 / 4096.0 * 360.0 - offset
    }

    fn set_pid(&mut self, p: Option<f32>, i: Option<f32>, d: Option<f32>) -> Result<()> {
        self.unlock_eeprom()?;
        if let Some(p) = p {
            feetech_write(
                self.id,
                Sts3215Register::PProportionalCoeff as u8,
                &[p as u8],
            )?;
        }
        if let Some(i) = i {
            feetech_write(self.id, Sts3215Register::IIntegralCoeff as u8, &[i as u8])?;
        }
        if let Some(d) = d {
            feetech_write(
                self.id,
                Sts3215Register::DDifferentialCoeff as u8,
                &[d as u8],
            )?;
        }
        self.lock_eeprom()?;
        Ok(())
    }

    fn get_current(&self) -> Result<f32> {
        let current_raw = feetech_read(self.id, Sts3215Register::CurrentCurrent as u8, 2)?;
        let current = u16::from_le_bytes(current_raw.clone().try_into().unwrap()) as f32 * 6.5;
        println!(
            "Current: {}, raw: {:?}",
            current,
            u16::from_le_bytes(current_raw.try_into().unwrap())
        );
        Ok(current)
    }

    fn write_calibration_data(
        &mut self,
        min_angle: f32,
        max_angle: f32,
        offset: f32,
    ) -> Result<()> {
        let min_raw = self.degrees_to_raw(min_angle, 180.0) as i32;
        let mut max_raw = self.degrees_to_raw(max_angle, 180.0) as i32;

        if max_raw < min_raw {
            max_raw += 4096;
        }

        let servo_offset = min_raw + (max_raw - min_raw) / 2 - 2048;

        let servo_offset = if servo_offset < 0 {
            servo_offset.abs() as u16 | 0x800
        } else {
            servo_offset as u16
        };

        let servo_offset = servo_offset + self.degrees_to_raw(offset, 0.0);

        println!(
            "Writing calibration, offset: {}, min_angle: {}, max_angle: {}",
            servo_offset, min_raw, max_raw
        );

        let min_raw = 2048 - (max_raw - min_raw) / 2;
        let max_raw = 2048 + (max_raw - min_raw) / 2;

        self.unlock_eeprom()?;
        feetech_write(
            self.id,
            Sts3215Register::MinAngle as u8,
            &min_raw.to_le_bytes(),
        )?;
        feetech_write(
            self.id,
            Sts3215Register::MaxAngle as u8,
            &max_raw.to_le_bytes(),
        )?;
        feetech_write(
            self.id,
            Sts3215Register::Offset as u8,
            &servo_offset.to_le_bytes(),
        )?;
        self.lock_eeprom()?;
        Ok(())
    }

    fn set_zero_position(&mut self) -> Result<()> {
        self.unlock_eeprom()?;
        feetech_write(self.id, Sts3215Register::MinAngle as u8, &[0x00, 0x00])?;
        feetech_write(self.id, Sts3215Register::MaxAngle as u8, &[0xFF, 0xFF])?;
        feetech_write(self.id, Sts3215Register::TorqueSwitch as u8, &[0x80])?;
        self.lock_eeprom()?;
        Ok(())
    }
}<|MERGE_RESOLUTION|>--- conflicted
+++ resolved
@@ -52,11 +52,6 @@
         Ok(())
     }
 
-<<<<<<< HEAD
-    fn lock_eeprom(&mut self) -> Result<()> {
-        feetech_write(self.id, Sts3215Register::LockMark as u8, &[0x01])
-            .map_err(|e| eyre!("Failed to lock EEPROM: {}", e))?;
-=======
     pub fn lock_eeprom(&mut self) -> Result<()> {
         feetech_write(self.id, Sts3215Register::LockMark as u8, &[0x01])
             .map_err(|e| eyre!("Failed to lock EEPROM: {}", e))?;
@@ -68,7 +63,6 @@
         if id != self.id {
             return Err(eyre!("Servo ID mismatch: expected {}, got {}", self.id, id));
         }
->>>>>>> 4f835253
         Ok(())
     }
 }
@@ -83,11 +77,6 @@
     }
 
     fn set_position(&mut self, position_deg: f32) -> Result<()> {
-<<<<<<< HEAD
-        let raw = self.degrees_to_raw(position_deg);
-        feetech_write(self.id, Sts3215Register::TargetLocation as u8, &[raw as u8])
-            .map_err(|e| eyre!("Failed to set position: {}", e))?;
-=======
         let raw = self.degrees_to_raw(position_deg, 180.0);
         feetech_write(self.id, Sts3215Register::TargetLocation as u8, &[raw as u8])
             .map_err(|e| eyre!("Failed to set position: {}", e))?;
@@ -109,7 +98,6 @@
             &[(speed_raw & 0xFF) as u8, ((speed_raw >> 8) & 0xFF) as u8],
         )
         .map_err(|e| eyre!("Failed to set speed: {}", e))?;
->>>>>>> 4f835253
         Ok(())
     }
 
